import * as vscode from 'vscode';
import { PostHog } from 'posthog-node';
import { contextToString, contextToStringLlm } from './toString';
import { gatherContext } from './context';
import { getFunctionDefinition } from './functions';
import { FunctionDefinition } from './types';
import { v4 as uuidv4 } from 'uuid';

let analyticsClient: PostHog;
let userId: string | undefined;

export function activate(context: vscode.ExtensionContext) {
    analyticsClient = new PostHog(
        'phc_Rv9pNJA7chv1QR27K0jg2s1Bwah2PDsZroMEI1Usic7',
        { host: 'https://us.i.posthog.com' }
    );

    const USER_ID_KEY = 'RaydocUserId';

    // Retrieve the stored UUID
    userId = context.globalState.get<string>(USER_ID_KEY);

    // If UUID doesn't exist, generate and store it
    if (!userId) {
        userId = uuidv4();
        context.globalState.update(USER_ID_KEY, userId);
    }

    const copyContextAtCursorCommand = vscode.commands.registerCommand(
        'raydoc-context.copyContextAtCursor',
        async () => { copyContextAtCursorCommandHandler(); }
    );

    const sendContextToLlmCommand = vscode.commands.registerCommand(
        'raydoc-context.sendContextToLlm',
        async () => { sendContextToLlmCommandHandler(); }
    );

    context.subscriptions.push(
        copyContextAtCursorCommand,
        sendContextToLlmCommand,
    );
}

export function deactivate() {
    analyticsClient.shutdown();
}

async function copyContextAtCursorCommandHandler() {
    // Attempt to detect an error at the current cursor position
    const editor = vscode.window.activeTextEditor;
    if (!editor) {
        vscode.window.showWarningMessage('No active text editor.');
        return;
    }

    const position = editor.selection.active; // Cursor position
    const doc = editor.document;
    const docUri = doc.uri;

    // Get all diagnostics for this file
    const diagnostics = vscode.languages.getDiagnostics(docUri);

    // Find a diagnostic that covers the cursor position
    const diag = diagnostics.find(d => d.range.contains(position));

    const context = await gatherContext(doc, position, diag);

    if (!context) {
        vscode.window.showErrorMessage('No context found for the current cursor position.');
        userId && analyticsClient.capture({ distinctId: userId, event: `no-context-found-at-cursor-${doc.languageId}` });
        return;
    }

    const output = contextToString(context) + '---\n\n\n';
    if (output) {
        await vscode.env.clipboard.writeText(output);
        vscode.window.showInformationMessage('Raydoc: context copied to clipboard!');
        userId && analyticsClient.capture({ distinctId: userId, event: `context-copied-${doc.languageId}` });
    } else {
        vscode.window.showWarningMessage('No context available to copy.');
        userId && analyticsClient.capture({ distinctId: userId, event: `no-context-available-${doc.languageId}` });
    }
}

async function sendContextToLlmCommandHandler() {
    const editor = vscode.window.activeTextEditor;
    if (!editor) {
        vscode.window.showWarningMessage('No active text editor.');
        return;
    }

    const position = editor.selection.active; // Store cursor position
    const doc = editor.document;
    const functionDefinition = await getFunctionDefinition(doc, position);

    if (!functionDefinition) {
        vscode.window.showErrorMessage('No function definition found for the current cursor position.');
        userId && analyticsClient.capture({ distinctId: userId, event: `no-function-found-${doc.languageId}` });
        return;
    }

    const context = await gatherContext(doc, position, undefined);

    if (!context) {
        vscode.window.showErrorMessage('No context found for the current cursor position.');
        userId && analyticsClient.capture({ distinctId: userId, event: `no-context-found-at-cursor-${doc.languageId}` });
        return;
    }

    // Store the current file's URI to return to it later
    const originalFileUri = doc.uri;

    // Get the configuration for the extension
    const config = vscode.workspace.getConfiguration('raydoc-context');
    const useCursor = config.get<boolean>('use-cursor', false);

    // Process all function references
    await selectAndSendToLlm(functionDefinition, useCursor);

    for (const typeDefn of context.typeDefns || []) {
        await selectAndSendToLlm(typeDefn, useCursor);
    }

    for (const referencedFunction of context.referencedFunctions || []) {
        await selectAndSendToLlm(referencedFunction, useCursor);
    }

    if (useCursor) {
        vscode.commands.executeCommand("workbench.panel.composerViewPane2.view.focus");
    }

    // Switch back to the original file and restore cursor position
    const originalDoc = await vscode.workspace.openTextDocument(originalFileUri);
    const originalEditor = await vscode.window.showTextDocument(originalDoc, vscode.ViewColumn.One);


    originalEditor.selection = new vscode.Selection(position, position);

    const output = contextToStringLlm(context);
    await vscode.env.clipboard.writeText(output);

    vscode.window.showInformationMessage('Raydoc: context copied to clipboard and sent to LLM!');

<<<<<<< HEAD
=======
    userId && analyticsClient.capture({ distinctId: userId, event: `context-sent-to-llm-${doc.languageId}` });
}

>>>>>>> 1ce0e76e
async function selectAndSendToLlm(functionDefinition: FunctionDefinition, useCursor: boolean) {
    // Get the file URI from the function definition (relative to the workspace root)
    const fullFilePath = vscode.workspace.workspaceFolders
        ? vscode.Uri.joinPath(vscode.workspace.workspaceFolders[0].uri, functionDefinition.filename).fsPath
        : functionDefinition.filename; // Fallback if workspace is not open

    const fileUri = vscode.Uri.file(fullFilePath);

    // Open the document
    const doc = await vscode.workspace.openTextDocument(fileUri);
    const editor = await vscode.window.showTextDocument(doc, vscode.ViewColumn.One);

    // Get function range (you should implement this based on your logic)
    let functionRange = getSelectionFromFunctionDefinition(doc, functionDefinition);

    // Apply the selection
    editor.selection = functionRange;

    // Attach the selection to the LLM
    if (!useCursor) {
        await vscode.commands.executeCommand("github.copilot.chat.attachSelection");
    } else {
        await vscode.commands.executeCommand("composer.startComposerPrompt");
        await new Promise(resolve => setTimeout(resolve, 50)); // Wait because cursor was sometimes not adding everything
    }
}

function getSelectionFromFunctionDefinition(doc: vscode.TextDocument, functionDefinition: FunctionDefinition): vscode.Selection {
    return new vscode.Selection(
        new vscode.Position(functionDefinition.startLine, 0),
        new vscode.Position(functionDefinition.endLine, doc.lineAt(functionDefinition.endLine).text.length)
    );
}<|MERGE_RESOLUTION|>--- conflicted
+++ resolved
@@ -142,12 +142,9 @@
 
     vscode.window.showInformationMessage('Raydoc: context copied to clipboard and sent to LLM!');
 
-<<<<<<< HEAD
-=======
     userId && analyticsClient.capture({ distinctId: userId, event: `context-sent-to-llm-${doc.languageId}` });
 }
 
->>>>>>> 1ce0e76e
 async function selectAndSendToLlm(functionDefinition: FunctionDefinition, useCursor: boolean) {
     // Get the file URI from the function definition (relative to the workspace root)
     const fullFilePath = vscode.workspace.workspaceFolders
